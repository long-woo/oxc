--- conflicted
+++ resolved
@@ -1,10 +1,6 @@
 commit: 3bcfee23
 
-<<<<<<< HEAD
-Passed: 19/49
-=======
-Passed: 13/41
->>>>>>> cd051675
+Passed: 21/49
 
 # All Passed:
 * babel-plugin-transform-nullish-coalescing-operator
